--- conflicted
+++ resolved
@@ -152,12 +152,9 @@
     this.pollingActive = true;
     this._subscriptions = {};
     this._projections = {};
-<<<<<<< HEAD
     this._playbackLists = {};
     this._playbackListViews = {};
-=======
     this._jobs = {};
->>>>>>> 27d627ea
 
     if (options) {
         options.notifyCommitRedisChannel = options.notifyCommitRedisChannel || 'NOTIFY_COMMIT_REDIS_CHANNEL';
@@ -315,7 +312,6 @@
 };
 
 /**
-<<<<<<< HEAD
  * @param {String} listName the name of the playback list
  * @param {DoneCallbackFunction} done the last event that built this projection state
  * @returns {void} Returns void. Use the callback to the get playbacklist
@@ -382,8 +378,6 @@
 
 /**
  * @param {EventstoreProjectionOptions} options 
-=======
->>>>>>> 27d627ea
  * @returns {void} - returns void
  */
 EventstoreWithProjection.prototype.setupNotifyPubSub = function(redisSub, redisPub) {
