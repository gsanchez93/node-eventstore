const _ = require('lodash');
const debug = require('debug')('eventstore:playback-list')

/**
 * EventstorePlaybackListQueryResultRow
 * @typedef {Object} EventstorePlaybackListQueryResultRow
 * @property {String} rowId The uniqueid of this row
 * @property {Number} revision The row revision
 * @property {Object} data The data at this revision
 * @property {Object} meta Some user metadata
 */

/**
 * EventstorePlaybackListQueryResult
 * @typedef {Object} EventstorePlaybackListQueryResult
 * @property {Number} count The total number of rows in the result
 * @property {EventstorePlaybackListQueryResultRow[]} rows The rows in the query
 */

/**
 * EventstorePlaybackListQueryDoneCallback
 * @callback EventstorePlaybackListQueryDoneCallback
 * @param {Error} error The event to playback
 * @param {EventstorePlaybackListQueryResult} result Callback to tell that playback is done consuming the event
 * @returns {void} Returns void
 */

/**
 * EventstorePlaybackListDoneCallback
 * @callback EventstorePlaybackListDoneCallback
 * @param {Error} error The error if any
 * @param {Object} result Result of this callback
 * @returns {void} Returns void
 */


 /**
 * EventstorePlaybackListFilter
 * @typedef {Object} EventstorePlaybackListFilter
 * @property {String} field the field to filter
 * @property {String?} group the group of the filter
 * @property {("or"|"and"|null)} groupBooleanOperator the operator for the group
 * @property {("is"|"any"|"range"|"contains"|"arrayContains")} operator The operator to use. 
 * @property {Object?} value The value of the field. valid only for "is", "any" and "contains" operators
 * @property {Object?} from The lower limit value of the field. valid only for "range" operator
 * @property {Object?} to The upper limit value of the field. valid only for "range" operator
 */

/**
 * EventstorePlaybackListSort
 * @typedef {Object} EventstorePlaybackListSort
 * @property {String} field the field to sort
 * @property {("ASC"|"DESC")} sort the direction to sort
 */

/**
 * EventstorePlaybackListSecondaryKey
 * @typedef {Object} EventstorePlaybackListSecondaryKey
 * @property {String} name The name of the field
 * @property {("ASC"|"DESC")} sort The sort directioon of the key. Default is ASC
 */

/**
 * EventstorePlaybackListField
 * @typedef {Object} EventstorePlaybackListField
 * @property {String} type The type of the field
 * @property {String} name The field name
 */

/**
 * EventstorePlaybackListOptions
 * @typedef {Object} EventstorePlaybackListOptions
 * @property {Object} mysql the mysql library
 * @property {String} host the mysql host
 * @property {Number} port the mysql port
 * @property {String} user the mysql user
 * @property {String} password the mysql password
 * @property {String} database the mysql database name
 * @property {String} listName the name of this list
 * @property {Object.<string, EventstorePlaybackListSecondaryKey[]>} secondaryKeys the secondary keys that make up the non clustered index. A key value pair were key is the secondaryKey name and value an array of fields
 * @property {EventstorePlaybackListField[]} fields the secondary keys that make up the non clustered index
 */

/**
 * @param {EventstorePlaybackListOptions} options additional options for the Eventstore playback list
 * @constructor
 */
function EventstorePlaybackList(options, store) {
    options = options || {};

    // NOTE: add options as necessary in the future
    var defaults = {
<<<<<<< HEAD
        host: '127.0.0.1',
        port: 3306,
        user: 'root',
        password: 'root',
        database: 'eventstore',
        connectionLimit: 1,
        listName: 'list_name',
        fields: [],
        secondaryKeys: {}
=======
        listName: 'list_default'
>>>>>>> b4124984
    };

    this.options = _.defaults(options, defaults);

    this._store = store;
}

/**
 * @type {EventstorePlaybackListOptions}
 */
EventstorePlaybackList.prototype.options;

EventstorePlaybackList.prototype._pool;

/**
 * @param {Object} listOptions options to create the list. this can vary per store that is why the paramerter can be any
 * @returns {void} - returns void. use the callback for the result (cb)
 */
EventstorePlaybackList.prototype.createList = async function(listOptions) {
    // undefined callbacks are ok for then() and catch() because it checks for undefined functions
    try {
<<<<<<< HEAD
        debug('init called');

        if (!this.options.host) {
            throw new Error('host is required to be passed as part of the options');
        }

        if (!this.options.port) {
            throw new Error('port is required to be passed as part of the options');
        }

        if (!this.options.user) {
            throw new Error('user is required to be passed as part of the options');
        }

        if (!this.options.password) {
            throw new Error('password is required to be passed as part of the options');
        }

        if (!this.options.database) {
            throw new Error('database is required to be passed as part of the options');
        }

        const mysql = require('mysql');

        this._pool = mysql.createPool({
            host: this.options.host,
            port: this.options.port,
            user: this.options.user,
            password: this.options.password,
            database: this.options.database,
            connectionLimit: this.options.connectionLimit
        });

        // build the create table script
        let fieldsString = '';
        const fields = this.options.fields;
        if (fields && fields.length > 0) {
            fieldsString += ',';
            fields.forEach(function(field, index) {
                switch (field.type) {
                    case 'string': {
                        fieldsString += `\`${field.name}\` varchar(250) GENERATED ALWAYS AS (\`row_json\` ->> '$.${field.name}')`;
                        break;
                    }

                    case 'int': {
                        fieldsString += `\`${field.name}\` INT GENERATED ALWAYS AS (\`row_json\` ->> '$.${field.name}')`;
                        break;
                    }
                    case 'boolean': {
                        fieldsString += `\`${field.name}\` BOOLEAN GENERATED ALWAYS AS (\`row_json\` ->> '$.${field.name}')`;
                        break;
                    }
                    case 'bigint': {
                        fieldsString += `\`${field.name}\` BIGINT GENERATED ALWAYS AS (\`row_json\` ->> '$.${field.name}')`;
                        break;
                    }
                }

                // everything is nullable
                fieldsString += ' NULL';

                // add trailing commas if not yet the last field
                if (index < fields.length - 1) {
                    fieldsString += ', ';
                }
            });
        }

        let secondaryKeyString = '';

        if (this.options.secondaryKeys) {
            for (var key in this.options.secondaryKeys) {
                if (Object.prototype.hasOwnProperty.call(this.options.secondaryKeys, key)) {
                    const keyObject = this.options.secondaryKeys[key];
                    secondaryKeyString += `, KEY \`${key}\` (`
                    keyObject.forEach((field, index) => {
                        secondaryKeyString += `\`${field.name}\``;

                        if (index < keyObject.length - 1) {
                            secondaryKeyString += ', ';
                        } else {
                            secondaryKeyString += ')';
                        }
                    });
                }
            }
        }

        const query = `CREATE TABLE IF NOT EXISTS ${this.options.listName} 
            (
                row_id VARCHAR(250) PRIMARY KEY,
                row_revision INT,
                row_date TIMESTAMP DEFAULT CURRENT_TIMESTAMP,
                row_json JSON,
                meta_json JSON
                ${fieldsString} 
                ${secondaryKeyString}
            );`;

        await this._executeSqlQuery(query);
=======
        debug('createList called');
        await this._store.createList(listOptions);
>>>>>>> b4124984
    } catch (error) {
        console.error('error in _init with error:', error);
        throw error;
    }
};


/**
 * @param {Number} start zero-index start position of the rows to get
 * @param {Number} limit how many rows we want to get
 * @param {EventstorePlaybackListFilter[]} filters filter parameters for the query
 * @param {EventstorePlaybackListSort[]} sort sort parameters for the query
 * @param {EventstorePlaybackListQueryDoneCallback} cb callback to be called when the query is done retrieving data
 * @returns {void} - returns void. use the callback for the result (cb)
 */
EventstorePlaybackList.prototype.query = function(start, limit, filters, sort, cb) {
    this._query(start, limit, filters, sort).then((results) => cb(null, results)).catch(cb);
};


/**
<<<<<<< HEAD
 * @param {String} queryText sql query string to be executed
 * @returns {Promise<Object>} - returns a Promise of type Object where object is the Query result
 */
EventstorePlaybackList.prototype._executeSqlQuery = async function(queryText, queryParams) {
    let connection;
    try {
        connection = await this._getConnection();
        const results = await this._doQueryWithConnection(connection, queryText, queryParams);
        return results;
    } catch (error) {
        console.error('error in _doMySqlQuery with params and error:', queryText, queryParams || 'undefined', error);
        throw error;
    } finally {
        try {
            if (connection) {
                await this._releaseConnection(connection);
            }
        } catch (error) {
            console.error('MySQL_EventStore: Error in attempting to release connection. Nothing to do. Please review');
            console.error(error);
        }
    }
};

/**
 * @param {String} queryText sql query string to be executed
 * @returns {Promise<Object>} - returns a Promise of type Object where object is the Query result
 */
EventstorePlaybackList.prototype._doQueryWithConnection = async function(connection, queryText, queryParams) {
    return new Promise((resolve, reject) => {
        try {
            connection.query(queryText, queryParams, function(err, results) {
                if (err) {
                    console.error(err);
                    reject(err);
                } else {
                    resolve(results);
                }
            });
        } catch (error) {
            console.error('error in _doMySqlQuery with params and error:', queryText, error);
            reject(error);
        }
    })
};

/**
 * @param {String} queryText sql query string to be executed
 * @returns {Promise<import('mysql').PoolConnection>} - returns a Promise of type Object where object is the Query result
 */
EventstorePlaybackList.prototype._getConnection = async function() {
    return new Promise((resolve, reject) => {
        try {
            this._pool.getConnection(function(err, conn) {
                if (err) {
                    console.error(`MySQLStore: _getConnection: callback error:`);
                    console.error(err);
                    reject(err);
                } else {
                    resolve(conn);
                }
            });
        } catch (error) {
            console.error(`MySQLStore: _getConnection: try-catch error:`);
            console.error(error);
            reject(error);
        }
    });
};

/**
 * @param {Promise<import('mysql').PoolConnection>} conn the connection to release
 * @returns {Promise<void>} - returns a Promise of type void
 */
EventstorePlaybackList.prototype._releaseConnection = async function(conn) {
    return new Promise((resolve, reject) => {
        try {
            conn.release();
            resolve();
        } catch (error) {
            console.error(`MySQLStore: _releaseConnection: error:`);
            console.error(error);
            reject(error);
        }
    });
};


/**
 * @param {EventstorePlaybackListFilter[]} filters filter parameters for the query
 * @returns {String} - returns the filters in string
 */
EventstorePlaybackList.prototype._listFiltersToFilterString = function(filters) {
  let filterString = '';

    const filterGroups = _.groupBy(filters, (filter) => {
      return filter.group;
    });

    _.forOwn(filterGroups, (filterGroup) => {
      const filtersGroupedByBooleanOperator = _.groupBy(filterGroup, (filter) => {
        return filter.groupBooleanOperator || 'and'
      });

      _.forOwn(filtersGroupedByBooleanOperator, (filtersByOperator, booleanOperator) => {
        if (filtersByOperator && filtersByOperator.length > 0) {
          filterString += ' AND ';
          filterString = this._appendFiltersToFilterString(filterString, filtersByOperator, booleanOperator);
        }
      });
    });
    return filterString;
};

/**
 * @param {EventstorePlaybackListSort[]} sorting sort parameters for the query
 * @returns {String} - the sorting in string
 */
EventstorePlaybackList.prototype._listSortingToSortingString = function(sorting) {
    let sortingString = '';

    if (sorting && sorting.length > 0) {
        sortingString = 'ORDER BY ';
        sorting.forEach(function(sort, index) {
            sortingString += `${sort.field} ${sort.sortDirection}`;
            if (index < sorting.length - 1) {
                sortingString += ',';
            }
        });
    }

    return sortingString;
};

/**
 * @param {String} filterString the filter string
 * @param {EventstorePlaybackListFilter[]} filters filter parameters for the query
 * @param {String} groupBooleanOperator group operator "or" or "and"
 * @returns {String} - returns the filters in string
 */
EventstorePlaybackList.prototype._appendFiltersToFilterString = function(filterString, filters, groupBooleanOperator) {
  if (filters && filters.length > 0) {
    filters.forEach(function(filter, index) {
        let prefix = groupBooleanOperator === 'or' ? 'OR' : 'AND';
        let suffix = '';
        if (index === 0) {
          prefix = '(';
        }

        if (index === filters.length - 1) {
          suffix = ')';
        }
        
        switch (filter.operator) {
            case 'is':
                {
                    if (filter.value) {
                        filterString += ` ${prefix} ${filter.field} = '${filter.value}' ${suffix} `;
                    }
                }
                break;

            case 'any':
                {
                    if (filter.value && Array.isArray(filter.value) && filter.value.length > 0) {
                        let inFilter = '';
                        filter.value.forEach((v, index) => {
                            inFilter += `'${v}'`;

                            if (index < filter.value.length - 1) {
                                inFilter += ',';
                            }
                        })
                        filterString += ` ${prefix} ${filter.field} IN (${inFilter}) ${suffix}`;
                    }
                }
                break;

            case 'range':
                {
                    if (filter.from || filter.to) {
                      filterString += ` ${prefix}`;
                    }

                    if (filter.from) {
                        filterString += ` ${filter.field} >= ${filter.from} `;
                    }

                    if (filter.from && filter.to) {
                      filterString += ' AND';
                    }

                    if (filter.to) {
                        filterString += ` ${filter.field} <= ${filter.to} `;
                    }

                    filterString += `${suffix} `;
                }
                break;
        
            case 'contains':
            {
                if (filter.value) {
                    filterString += ` ${prefix} ${filter.field} LIKE '%${filter.value}%' ${suffix} `;
                }
              break;
            }
            case 'arrayContains':
            {
                if (filter.value) {
                  filterString += ` ${prefix} `;
                  if (Array.isArray(filter.value)) {
                    filter.value.forEach((value, index) => {
                      filterString += ` JSON_CONTAINS(${filter.field}, '"${value}"')`;
                      if (index !== filter.value.length - 1) {
                        filterString += ' OR ';
                      }
                    });
                  } else {
                    filterString += ` JSON_CONTAINS(${filter.field}, '"${filter.value}"')`;
                  }
                  filterString += ` ${suffix} `;
                }
                break;
            }
            case 'startsWith':
            {
              if (filter.value) {
                filterString += ` ${prefix} ${filter.field} LIKE '${filter.value}%' ${suffix} `;
              }
              break;
            }
            case 'endsWith':
            {
              if (filter.value) {
                filterString += ` ${prefix} ${filter.field} LIKE '%${filter.value}' ${suffix} `;
              }
              break;
            }
          }
    });
  }
  return filterString;
}

/**
=======
>>>>>>> b4124984
 * @param {Number} start zero-index start position of the rows to get
 * @param {Number} limit how many rows we want to get
 * @param {EventstorePlaybackListFilter[]} filters filter parameters for the query
 * @param {EventstorePlaybackListSort[]} sort sort parameters for the query
 * @returns {Promise<EventstorePlaybackListQueryResult} - returns void. use the callback for the result (cb)
 */
EventstorePlaybackList.prototype._query = async function(start, limit, filters, sort) {
    try {
        debug('query called with params:', start, limit, filters, sort);

        return this._store.query(this.options.listName, start, limit, filters, sort);
    } catch (error) {
        console.error('error in query with params and error:', start, limit, filters, sort, error);
        throw error;
    }
};

/**
 * @param {String} rowId the unique id for this row
 * @param {Number} revision the row revision
 * @param {Object} data the data to add
 * @param {Object} meta optional metadata
 * @param {EventstorePlaybackListDoneCallback} cb callback to call when operation is done
 * @returns {void} - returns void. use the callback for the result (cb)
 */
EventstorePlaybackList.prototype.add = function(rowId, revision, data, meta, cb) {
    this._add(rowId, revision, data, meta).then(cb).catch(cb);
};

/**
 * @param {String} rowId the unique id for this row
 * @param {Number} revision the row revision
 * @param {Object} data the data to add
 * @param {Object} meta optional metadata
 * @returns {Promise<void>} - returns Promise of type void
 */
EventstorePlaybackList.prototype._add = async function(rowId, revision, data, meta) {
    try {
        debug('add called with params:', rowId, revision, data, meta);

        return this._store.add(this.options.listName, rowId, revision, data, meta);
    } catch (error) {
        console.error('error in add with params and error:', rowId, revision, data, meta, error);
        throw error;
    }
};

/**
 * @param {String} rowId the unique id for this row
 * @param {Number} revision the row revision
 * @param {Object} oldData Old data that we got from get
 * @param {Object} newData New data to persist
 * @param {Object} meta optional metadata
 * @param {EventstorePlaybackListDoneCallback} cb callback to call when operation is done
 * @returns {void} - returns void. use the callback for the result (cb)
 */
EventstorePlaybackList.prototype.update = function(rowId, revision, oldData, newData, meta, cb) {
    this._update(rowId, revision, oldData, newData, meta).then(cb).catch(cb);
};

/**
 * @param {String} rowId the unique id for this row
 * @param {Number} revision the row revision
 * @param {Object} oldData Old data that we got from get
 * @param {Object} newData New data to persist
 * @param {Object} meta optional metadata
 * @returns {Promise<void>} - returns Promise of type void
 */
EventstorePlaybackList.prototype._update = async function(rowId, revision, oldData, newData, meta) {
    try {
        debug('update called with params:', rowId, revision, data, meta);

        var data = Object.assign(oldData, newData);
        
        return this._store.update(this.options.listName, rowId, revision, data, meta);

    } catch (error) {
        console.error('error in update with params and error:', rowId, revision, oldData, newData, meta, error);
        throw error;
    }
};

/**
 * @param {String} rowId the unique id for this row
 * @param {EventstorePlaybackListDoneCallback} cb callback to call when operation is done
 * @returns {void} - returns void. use the callback for the result (cb)
 */
EventstorePlaybackList.prototype.delete = function(rowId, cb) {
    this._delete(rowId).then(cb).catch(cb);
};

/**
 * @param {String} rowId the unique id for this row
 * @returns {Promise<void>} - returns Promise of type void
 */
EventstorePlaybackList.prototype._delete = async function(rowId) {
    try {
        debug('delete called with params:', rowId);
        return this._store.delete(this.options.listName, rowId);
    } catch (error) {
        console.error('error in delete with params and error:', rowId, error);
        throw error;
    }
};

/**
 * @param {String} rowId the unique id for this row
 * @param {EventstorePlaybackListDoneCallback} cb callback to call when operation is done
 * @returns {void} - returns void. use the callback for the result (cb)
 */
EventstorePlaybackList.prototype.get = function(rowId, cb) {
    this._get(rowId).then((item) => {
        cb(null, item);
    }).catch(cb);
};

/**
 * @param {String} rowId the unique id for this row
 * @param {EventstorePlaybackListDoneCallback} cb callback to call when operation is done
 * @returns {Promise<void>} - returns Promise of type void
 */
EventstorePlaybackList.prototype._get = async function(rowId) {
    try {
        debug('get called with params:', rowId);

        return this._store.get(this.options.listName, rowId);
    } catch (error) {
        console.error('error in get with params and error:', rowId, error);
        throw error;
    }
};

module.exports = EventstorePlaybackList;<|MERGE_RESOLUTION|>--- conflicted
+++ resolved
@@ -90,19 +90,7 @@
 
     // NOTE: add options as necessary in the future
     var defaults = {
-<<<<<<< HEAD
-        host: '127.0.0.1',
-        port: 3306,
-        user: 'root',
-        password: 'root',
-        database: 'eventstore',
-        connectionLimit: 1,
-        listName: 'list_name',
-        fields: [],
-        secondaryKeys: {}
-=======
         listName: 'list_default'
->>>>>>> b4124984
     };
 
     this.options = _.defaults(options, defaults);
@@ -124,112 +112,8 @@
 EventstorePlaybackList.prototype.createList = async function(listOptions) {
     // undefined callbacks are ok for then() and catch() because it checks for undefined functions
     try {
-<<<<<<< HEAD
-        debug('init called');
-
-        if (!this.options.host) {
-            throw new Error('host is required to be passed as part of the options');
-        }
-
-        if (!this.options.port) {
-            throw new Error('port is required to be passed as part of the options');
-        }
-
-        if (!this.options.user) {
-            throw new Error('user is required to be passed as part of the options');
-        }
-
-        if (!this.options.password) {
-            throw new Error('password is required to be passed as part of the options');
-        }
-
-        if (!this.options.database) {
-            throw new Error('database is required to be passed as part of the options');
-        }
-
-        const mysql = require('mysql');
-
-        this._pool = mysql.createPool({
-            host: this.options.host,
-            port: this.options.port,
-            user: this.options.user,
-            password: this.options.password,
-            database: this.options.database,
-            connectionLimit: this.options.connectionLimit
-        });
-
-        // build the create table script
-        let fieldsString = '';
-        const fields = this.options.fields;
-        if (fields && fields.length > 0) {
-            fieldsString += ',';
-            fields.forEach(function(field, index) {
-                switch (field.type) {
-                    case 'string': {
-                        fieldsString += `\`${field.name}\` varchar(250) GENERATED ALWAYS AS (\`row_json\` ->> '$.${field.name}')`;
-                        break;
-                    }
-
-                    case 'int': {
-                        fieldsString += `\`${field.name}\` INT GENERATED ALWAYS AS (\`row_json\` ->> '$.${field.name}')`;
-                        break;
-                    }
-                    case 'boolean': {
-                        fieldsString += `\`${field.name}\` BOOLEAN GENERATED ALWAYS AS (\`row_json\` ->> '$.${field.name}')`;
-                        break;
-                    }
-                    case 'bigint': {
-                        fieldsString += `\`${field.name}\` BIGINT GENERATED ALWAYS AS (\`row_json\` ->> '$.${field.name}')`;
-                        break;
-                    }
-                }
-
-                // everything is nullable
-                fieldsString += ' NULL';
-
-                // add trailing commas if not yet the last field
-                if (index < fields.length - 1) {
-                    fieldsString += ', ';
-                }
-            });
-        }
-
-        let secondaryKeyString = '';
-
-        if (this.options.secondaryKeys) {
-            for (var key in this.options.secondaryKeys) {
-                if (Object.prototype.hasOwnProperty.call(this.options.secondaryKeys, key)) {
-                    const keyObject = this.options.secondaryKeys[key];
-                    secondaryKeyString += `, KEY \`${key}\` (`
-                    keyObject.forEach((field, index) => {
-                        secondaryKeyString += `\`${field.name}\``;
-
-                        if (index < keyObject.length - 1) {
-                            secondaryKeyString += ', ';
-                        } else {
-                            secondaryKeyString += ')';
-                        }
-                    });
-                }
-            }
-        }
-
-        const query = `CREATE TABLE IF NOT EXISTS ${this.options.listName} 
-            (
-                row_id VARCHAR(250) PRIMARY KEY,
-                row_revision INT,
-                row_date TIMESTAMP DEFAULT CURRENT_TIMESTAMP,
-                row_json JSON,
-                meta_json JSON
-                ${fieldsString} 
-                ${secondaryKeyString}
-            );`;
-
-        await this._executeSqlQuery(query);
-=======
         debug('createList called');
         await this._store.createList(listOptions);
->>>>>>> b4124984
     } catch (error) {
         console.error('error in _init with error:', error);
         throw error;
@@ -251,255 +135,6 @@
 
 
 /**
-<<<<<<< HEAD
- * @param {String} queryText sql query string to be executed
- * @returns {Promise<Object>} - returns a Promise of type Object where object is the Query result
- */
-EventstorePlaybackList.prototype._executeSqlQuery = async function(queryText, queryParams) {
-    let connection;
-    try {
-        connection = await this._getConnection();
-        const results = await this._doQueryWithConnection(connection, queryText, queryParams);
-        return results;
-    } catch (error) {
-        console.error('error in _doMySqlQuery with params and error:', queryText, queryParams || 'undefined', error);
-        throw error;
-    } finally {
-        try {
-            if (connection) {
-                await this._releaseConnection(connection);
-            }
-        } catch (error) {
-            console.error('MySQL_EventStore: Error in attempting to release connection. Nothing to do. Please review');
-            console.error(error);
-        }
-    }
-};
-
-/**
- * @param {String} queryText sql query string to be executed
- * @returns {Promise<Object>} - returns a Promise of type Object where object is the Query result
- */
-EventstorePlaybackList.prototype._doQueryWithConnection = async function(connection, queryText, queryParams) {
-    return new Promise((resolve, reject) => {
-        try {
-            connection.query(queryText, queryParams, function(err, results) {
-                if (err) {
-                    console.error(err);
-                    reject(err);
-                } else {
-                    resolve(results);
-                }
-            });
-        } catch (error) {
-            console.error('error in _doMySqlQuery with params and error:', queryText, error);
-            reject(error);
-        }
-    })
-};
-
-/**
- * @param {String} queryText sql query string to be executed
- * @returns {Promise<import('mysql').PoolConnection>} - returns a Promise of type Object where object is the Query result
- */
-EventstorePlaybackList.prototype._getConnection = async function() {
-    return new Promise((resolve, reject) => {
-        try {
-            this._pool.getConnection(function(err, conn) {
-                if (err) {
-                    console.error(`MySQLStore: _getConnection: callback error:`);
-                    console.error(err);
-                    reject(err);
-                } else {
-                    resolve(conn);
-                }
-            });
-        } catch (error) {
-            console.error(`MySQLStore: _getConnection: try-catch error:`);
-            console.error(error);
-            reject(error);
-        }
-    });
-};
-
-/**
- * @param {Promise<import('mysql').PoolConnection>} conn the connection to release
- * @returns {Promise<void>} - returns a Promise of type void
- */
-EventstorePlaybackList.prototype._releaseConnection = async function(conn) {
-    return new Promise((resolve, reject) => {
-        try {
-            conn.release();
-            resolve();
-        } catch (error) {
-            console.error(`MySQLStore: _releaseConnection: error:`);
-            console.error(error);
-            reject(error);
-        }
-    });
-};
-
-
-/**
- * @param {EventstorePlaybackListFilter[]} filters filter parameters for the query
- * @returns {String} - returns the filters in string
- */
-EventstorePlaybackList.prototype._listFiltersToFilterString = function(filters) {
-  let filterString = '';
-
-    const filterGroups = _.groupBy(filters, (filter) => {
-      return filter.group;
-    });
-
-    _.forOwn(filterGroups, (filterGroup) => {
-      const filtersGroupedByBooleanOperator = _.groupBy(filterGroup, (filter) => {
-        return filter.groupBooleanOperator || 'and'
-      });
-
-      _.forOwn(filtersGroupedByBooleanOperator, (filtersByOperator, booleanOperator) => {
-        if (filtersByOperator && filtersByOperator.length > 0) {
-          filterString += ' AND ';
-          filterString = this._appendFiltersToFilterString(filterString, filtersByOperator, booleanOperator);
-        }
-      });
-    });
-    return filterString;
-};
-
-/**
- * @param {EventstorePlaybackListSort[]} sorting sort parameters for the query
- * @returns {String} - the sorting in string
- */
-EventstorePlaybackList.prototype._listSortingToSortingString = function(sorting) {
-    let sortingString = '';
-
-    if (sorting && sorting.length > 0) {
-        sortingString = 'ORDER BY ';
-        sorting.forEach(function(sort, index) {
-            sortingString += `${sort.field} ${sort.sortDirection}`;
-            if (index < sorting.length - 1) {
-                sortingString += ',';
-            }
-        });
-    }
-
-    return sortingString;
-};
-
-/**
- * @param {String} filterString the filter string
- * @param {EventstorePlaybackListFilter[]} filters filter parameters for the query
- * @param {String} groupBooleanOperator group operator "or" or "and"
- * @returns {String} - returns the filters in string
- */
-EventstorePlaybackList.prototype._appendFiltersToFilterString = function(filterString, filters, groupBooleanOperator) {
-  if (filters && filters.length > 0) {
-    filters.forEach(function(filter, index) {
-        let prefix = groupBooleanOperator === 'or' ? 'OR' : 'AND';
-        let suffix = '';
-        if (index === 0) {
-          prefix = '(';
-        }
-
-        if (index === filters.length - 1) {
-          suffix = ')';
-        }
-        
-        switch (filter.operator) {
-            case 'is':
-                {
-                    if (filter.value) {
-                        filterString += ` ${prefix} ${filter.field} = '${filter.value}' ${suffix} `;
-                    }
-                }
-                break;
-
-            case 'any':
-                {
-                    if (filter.value && Array.isArray(filter.value) && filter.value.length > 0) {
-                        let inFilter = '';
-                        filter.value.forEach((v, index) => {
-                            inFilter += `'${v}'`;
-
-                            if (index < filter.value.length - 1) {
-                                inFilter += ',';
-                            }
-                        })
-                        filterString += ` ${prefix} ${filter.field} IN (${inFilter}) ${suffix}`;
-                    }
-                }
-                break;
-
-            case 'range':
-                {
-                    if (filter.from || filter.to) {
-                      filterString += ` ${prefix}`;
-                    }
-
-                    if (filter.from) {
-                        filterString += ` ${filter.field} >= ${filter.from} `;
-                    }
-
-                    if (filter.from && filter.to) {
-                      filterString += ' AND';
-                    }
-
-                    if (filter.to) {
-                        filterString += ` ${filter.field} <= ${filter.to} `;
-                    }
-
-                    filterString += `${suffix} `;
-                }
-                break;
-        
-            case 'contains':
-            {
-                if (filter.value) {
-                    filterString += ` ${prefix} ${filter.field} LIKE '%${filter.value}%' ${suffix} `;
-                }
-              break;
-            }
-            case 'arrayContains':
-            {
-                if (filter.value) {
-                  filterString += ` ${prefix} `;
-                  if (Array.isArray(filter.value)) {
-                    filter.value.forEach((value, index) => {
-                      filterString += ` JSON_CONTAINS(${filter.field}, '"${value}"')`;
-                      if (index !== filter.value.length - 1) {
-                        filterString += ' OR ';
-                      }
-                    });
-                  } else {
-                    filterString += ` JSON_CONTAINS(${filter.field}, '"${filter.value}"')`;
-                  }
-                  filterString += ` ${suffix} `;
-                }
-                break;
-            }
-            case 'startsWith':
-            {
-              if (filter.value) {
-                filterString += ` ${prefix} ${filter.field} LIKE '${filter.value}%' ${suffix} `;
-              }
-              break;
-            }
-            case 'endsWith':
-            {
-              if (filter.value) {
-                filterString += ` ${prefix} ${filter.field} LIKE '%${filter.value}' ${suffix} `;
-              }
-              break;
-            }
-          }
-    });
-  }
-  return filterString;
-}
-
-/**
-=======
->>>>>>> b4124984
  * @param {Number} start zero-index start position of the rows to get
  * @param {Number} limit how many rows we want to get
  * @param {EventstorePlaybackListFilter[]} filters filter parameters for the query
