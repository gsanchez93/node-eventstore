--- conflicted
+++ resolved
@@ -1,11 +1,7 @@
 {
   "author": "adrai",
   "name": "@saperiuminc/eventstore",
-<<<<<<< HEAD
-  "version": "1.15.12-streambuffer.0",
-=======
-  "version": "1.15.12-alpha.65",
->>>>>>> 5c94b28f
+  "version": "1.15.12-streambuffer.1",
   "contributors": [
     "Ryan Goce <ryan@saperium.com>",
     "Gabby Sanchez <gabby@saperium.com>",
