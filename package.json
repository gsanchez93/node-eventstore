{
  "author": "adrai",
  "name": "@saperiuminc/eventstore",
<<<<<<< HEAD
  "version": "1.15.13-mysqlstream.2",
=======
  "version": "1.15.13-alpha.38",
>>>>>>> 380affd8
  "contributors": [
    "Ryan Goce <ryan@saperium.com>",
    "Gabby Sanchez <gabby@saperium.com>",
    "Mark Aldecimo <mark.aldecimo@saperium.com>",
    "Jerome Davadilla <jerome@saperium.com>",
    "Lobertson Ranin <lobert@saperium.com>",
    "Carlo De Guzman <carlo@saperium.com>"
  ],
  "private": false,
  "repository": {
    "type": "git",
    "url": "git+ssh://git@github.com/adrai/node-eventstore.git"
  },
  "description": "Node-eventstore is a node.js module for multiple databases. It can be very useful as eventstore if you work with (d)ddd, cqrs, eventsourcing, commands and events, etc.",
  "keywords": [
    "cqrs",
    "eventstore",
    "ddd",
    "(d)ddd",
    "eventsourcing",
    "mongodb",
    "redis",
    "tingodb",
    "azure",
    "azuretable",
    "inmemory",
    "elasticsearch"
  ],
  "main": "./index.js",
  "directories": {
    "example": "example",
    "test": "test"
  },
  "engines": {
    "node": ">=0.8.0"
  },
  "dependencies": {
    "@saperiuminc/mysql-shared-pool": "1.0.1",
    "@saperiuminc/waitables": "^1.0.3",
    "async": "2.6.2",
    "aws-xray-sdk": "^3.2.0",
    "bluebird": "^3.7.2",
    "bull": "^3.14.0",
    "cls-bluebird": "^2.1.0",
    "cls-hooked": "^4.2.2",
    "cls-mysql": "^1.0.3",
    "continuation-local-storage": "^3.2.1",
    "debug": "3.1.0",
    "dotty": "0.0.2",
    "jaeger-client": "^3.18.1",
    "js-priority-queue": "^0.1.5",
    "jsondate": "0.0.1",
    "lodash": "4.17.15",
    "memory-cache": "^0.2.0",
    "murmurhash": "^1.0.0",
    "mysql": "^2.18.1",
    "opentracing": "^0.14.4",
    "parent-require": "1.0.0",
    "pubsub-js": "^1.8.0",
    "redlock": "^4.1.0",
    "save": "^2.4.0",
    "shimmer": "^1.2.1",
    "tolerance": "1.0.0",
    "uuid": "3.3.3"
  },
  "devDependencies": {
    "aws-sdk": ">=2.4.9",
    "azure-storage": ">=0.10.0",
    "cradle": ">=0.7.1",
    "elasticsearch": ">=10.0.0",
    "eslint": ">=1.0.0",
    "expect.js": ">=0.1.2",
    "jasmine": "^3.5.0",
    "mocha": "3.x.x",
    "mockery": "^2.1.0",
    "mongodb": "3.5.8",
    "nyc": "^15.0.1",
    "redis": ">=0.10.1",
    "shortid": "^2.2.15",
    "tingodb": ">=0.0.1"
  },
  "scripts": {
    "test": "npm run test:adrai && npm run test:extensions",
    "test:adrai": "mocha",
    "test:extensions": "npm run test:extensions:lint && npm run test:extensions:coverage",
    "test:extensions:unit": "jasmine jasmine/*.jasmine-spec.js",
    "test:extensions:coverage": "nyc --reporter=lcov npm run test:extensions:unit",
    "test:extensions:integration:narrow": "jasmine jasmine/integration-narrow/*.jasmine-integration-spec.js",
    "test:extensions:benchmark": "jasmine jasmine/benchmark/*.jasmine-benchmark-spec.js",
    "test:extensions:integration": "jasmine jasmine/*/*.jasmine-integration-spec.js",
    "test:extensions:lint": "node node_modules/eslint/bin/eslint ./lib/*",
    "test:extensions:lintfix": "node node_modules/eslint/bin/eslint ./lib/* --fix",
    "test:extensions:all": "npm run test:extensions:lint && npm run test:extensions:coverage && npm run test:extensions:integration:narrow"
  },
  "bugs": {
    "url": "https://github.com/adrai/node-eventstore/issues"
  },
  "homepage": "https://github.com/adrai/node-eventstore#readme",
  "license": "ISC"
}<|MERGE_RESOLUTION|>--- conflicted
+++ resolved
@@ -1,11 +1,8 @@
 {
   "author": "adrai",
   "name": "@saperiuminc/eventstore",
-<<<<<<< HEAD
   "version": "1.15.13-mysqlstream.2",
-=======
   "version": "1.15.13-alpha.38",
->>>>>>> 380affd8
   "contributors": [
     "Ryan Goce <ryan@saperium.com>",
     "Gabby Sanchez <gabby@saperium.com>",
